--- conflicted
+++ resolved
@@ -7,30 +7,14 @@
 
 #define LED_PIN 13
 
-<<<<<<< HEAD
-Encoder knob(1, 2);
-Adafruit_NeoPixel strip = Adafruit_NeoPixel(2, 23, NEO_GRB + NEO_KHZ800);
-=======
-ILI9341_t3 *tft;
-
 Encoder knob(encoder_a, encoder_b);
 Adafruit_NeoPixel strip = Adafruit_NeoPixel(2, neopixel_pin, NEO_GRB + NEO_KHZ800);
->>>>>>> b1c5f3b6
 
 MFD *mfd;
 
 void setup() {
   pinMode(LED_PIN, OUTPUT);
-<<<<<<< HEAD
-=======
   digitalWrite(LED_PIN, 1);
-
-  tft = new ILI9341_t3(display_cs, display_dc, 255 /* rst unused */, display_mosi, display_sck, display_miso);
-  tft->begin();
-
-  tft->fillScreen(ILI9341_BLUE);
-  tft->setRotation(3);
->>>>>>> b1c5f3b6
 
   ILI9341Display *display = new ILI9341Display(display_mosi, display_miso, display_sck, display_cs, display_dc, display_backlight, Size(display_width, display_height));
   mfd = new MFD(*display);
@@ -71,16 +55,8 @@
     i = 10;
   }
 
-
-<<<<<<< HEAD
-  //tft->setCursor(display_width /2, display_height - 20);
-  //tft->print(knob.read());
-=======
-  tft->setCursor(display_width /2, display_height - 20);
-  tft->print(knob.read());
-  analogWrite(display_pwm, knob.read());
->>>>>>> b1c5f3b6
-  strip.setPixelColor(1, Wheel(knob.read() & 0xff));
+  //analogWrite(display_pwm, knob.read());
+  //strip.setPixelColor(1, Wheel(knob.read() & 0xff));
 
   delay(1000);
 }