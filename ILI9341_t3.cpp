// https://github.com/PaulStoffregen/ILI9341_t3
// http://forum.pjrc.com/threads/26305-Highly-optimized-ILI9341-(320x240-TFT-color-display)-library

/***************************************************
  This is our library for the Adafruit ILI9341 Breakout and Shield
  ----> http://www.adafruit.com/products/1651

  Check out the links above for our tutorials and wiring diagrams
  These displays use SPI to communicate, 4 or 5 pins are required to
  interface (RST is optional)
  Adafruit invests time and resources providing this open source code,
  please support Adafruit and open-source hardware by purchasing
  products from Adafruit!

  Written by Limor Fried/Ladyada for Adafruit Industries.
  MIT license, all text above must be included in any redistribution
 ****************************************************/

#include "ILI9341_t3.h"
#include <SPI.h>

// Teensy 3.1 can only generate 30 MHz SPI when running at 120 MHz (overclock)
// At all other speeds, SPI.beginTransaction() will use the fastest available clock
#define SPICLOCK 30000000

#define WIDTH  ILI9341_TFTWIDTH
#define HEIGHT ILI9341_TFTHEIGHT

// Constructor when using hardware SPI.  Faster, but must use SPI pins
// specific to each board type (e.g. 11,13 for Uno, 51,52 for Mega, etc.)
ILI9341_t3::ILI9341_t3(uint8_t cs, uint8_t dc, uint8_t rst)
{
	_cs   = cs;
	_dc   = dc;
	_rst  = rst;
	_width    = WIDTH;
	_height   = HEIGHT;
	rotation  = 0;
	cursor_y  = cursor_x    = 0;
	textsize  = 1;
	textcolor = textbgcolor = 0xFFFF;
	wrap      = true;
}

void ILI9341_t3::setAddrWindow(uint16_t x0, uint16_t y0, uint16_t x1, uint16_t y1)
{
	SPI.beginTransaction(SPISettings(SPICLOCK, MSBFIRST, SPI_MODE0));
	setAddr(x0, y0, x1, y1);
	writecommand_last(ILI9341_RAMWR); // write to RAM
	SPI.endTransaction();
}

void ILI9341_t3::pushColor(uint16_t color)
{
	SPI.beginTransaction(SPISettings(SPICLOCK, MSBFIRST, SPI_MODE0));
	writedata16_last(color);
	SPI.endTransaction();
}

void ILI9341_t3::drawPixel(int16_t x, int16_t y, uint16_t color) {

	if((x < 0) ||(x >= _width) || (y < 0) || (y >= _height)) return;

	SPI.beginTransaction(SPISettings(SPICLOCK, MSBFIRST, SPI_MODE0));
	setAddr(x, y, x, y);
	writecommand_cont(ILI9341_RAMWR);
	writedata16_last(color);
	SPI.endTransaction();
}

void ILI9341_t3::drawFastVLine(int16_t x, int16_t y, int16_t h, uint16_t color)
{
	// Rudimentary clipping
	if((x >= _width) || (y >= _height)) return;
	if((y+h-1) >= _height) h = _height-y;
	SPI.beginTransaction(SPISettings(SPICLOCK, MSBFIRST, SPI_MODE0));
	setAddr(x, y, x, y+h-1);
	writecommand_cont(ILI9341_RAMWR);
	while (h-- > 1) {
		writedata16_cont(color);
	}
	writedata16_last(color);
	SPI.endTransaction();
}

void ILI9341_t3::drawFastHLine(int16_t x, int16_t y, int16_t w, uint16_t color)
{
	// Rudimentary clipping
	if((x >= _width) || (y >= _height)) return;
	if((x+w-1) >= _width)  w = _width-x;
	SPI.beginTransaction(SPISettings(SPICLOCK, MSBFIRST, SPI_MODE0));
	setAddr(x, y, x+w-1, y);
	writecommand_cont(ILI9341_RAMWR);
	while (w-- > 1) {
		writedata16_cont(color);
	}
	writedata16_last(color);
	SPI.endTransaction();
}

void ILI9341_t3::fillScreen(uint16_t color)
{
	fillRect(0, 0, _width, _height, color);
}

// fill a rectangle
void ILI9341_t3::fillRect(int16_t x, int16_t y, int16_t w, int16_t h, uint16_t color)
{
	// rudimentary clipping (drawChar w/big text requires this)
	if((x >= _width) || (y >= _height)) return;
	if((x + w - 1) >= _width)  w = _width  - x;
	if((y + h - 1) >= _height) h = _height - y;

	// TODO: this can result in a very long transaction time
	// should break this into multiple transactions, even though
	// it'll cost more overhead, so we don't stall other SPI libs
	SPI.beginTransaction(SPISettings(SPICLOCK, MSBFIRST, SPI_MODE0));
	setAddr(x, y, x+w-1, y+h-1);
	writecommand_cont(ILI9341_RAMWR);
	for(y=h; y>0; y--) {
		for(x=w; x>1; x--) {
			writedata16_cont(color);
		}
		writedata16_last(color);
	}
	SPI.endTransaction();
}



#define MADCTL_MY  0x80
#define MADCTL_MX  0x40
#define MADCTL_MV  0x20
#define MADCTL_ML  0x10
#define MADCTL_RGB 0x00
#define MADCTL_BGR 0x08
#define MADCTL_MH  0x04

void ILI9341_t3::setRotation(uint8_t m)
{
	writecommand_cont(ILI9341_MADCTL);
	rotation = m % 4; // can't be higher than 3
	switch (rotation) {
	case 0:
		writedata8_last(MADCTL_MX | MADCTL_BGR);
		_width  = ILI9341_TFTWIDTH;
		_height = ILI9341_TFTHEIGHT;
		break;
	case 1:
		writedata8_last(MADCTL_MV | MADCTL_BGR);
		_width  = ILI9341_TFTHEIGHT;
		_height = ILI9341_TFTWIDTH;
		break;
	case 2:
		writedata8_last(MADCTL_MY | MADCTL_BGR);
		_width  = ILI9341_TFTWIDTH;
		_height = ILI9341_TFTHEIGHT;
		break;
	case 3:
		writedata8_last(MADCTL_MX | MADCTL_MY | MADCTL_MV | MADCTL_BGR);
		_width  = ILI9341_TFTHEIGHT;
		_height = ILI9341_TFTWIDTH;
		break;
	}
}


void ILI9341_t3::invertDisplay(boolean i)
{
	writecommand_last(i ? ILI9341_INVON : ILI9341_INVOFF);
}










/*
uint8_t ILI9341_t3::readdata(void)
{
  uint8_t r;
       // Try to work directly with SPI registers...
       // First wait until output queue is empty
        uint16_t wTimeout = 0xffff;
        while (((SPI0.SR) & (15 << 12)) && (--wTimeout)) ; // wait until empty
        
//       	SPI0_MCR |= SPI_MCR_CLR_RXF; // discard any received data
//		SPI0_SR = SPI_SR_TCF;
        
        // Transfer a 0 out... 
        writedata8_cont(0);   
        
        // Now wait until completed. 
        wTimeout = 0xffff;
        while (((SPI0.SR) & (15 << 12)) && (--wTimeout)) ; // wait until empty
        r = SPI0.POPR;  // get the received byte... should check for it first...
    return r;
}
 */
 

uint8_t ILI9341_t3::readcommand8(uint8_t c, uint8_t index)
{
    uint16_t wTimeout = 0xffff;
    uint8_t r=0;

    SPI.beginTransaction(SPISettings(SPICLOCK, MSBFIRST, SPI_MODE0));
    while (((SPI0.SR) & (15 << 12)) && (--wTimeout)) ; // wait until empty
    
    // Make sure the last frame has been sent...
    SPI0.SR = SPI_SR_TCF;   // dlear it out;
    wTimeout = 0xffff;
    while (!((SPI0.SR) & SPI_SR_TCF) && (--wTimeout)) ; // wait until it says the last frame completed

    // clear out any current received bytes
    wTimeout = 0x10;    // should not go more than 4...
    while ((((SPI0.SR) >> 4) & 0xf) && (--wTimeout))  {
        r = SPI0.POPR;
    }
    
    //writecommand(0xD9); // sekret command
	SPI0.PUSHR = 0xD9 | (pcs_command << 16) | SPI_PUSHR_CTAS(0) | SPI_PUSHR_CONT;
//	while (((SPI0.SR) & (15 << 12)) > (3 << 12)) ; // wait if FIFO full

    // writedata(0x10 + index);
	SPI0.PUSHR = (0x10 + index) | (pcs_data << 16) | SPI_PUSHR_CTAS(0);
//	while (((SPI0.SR) & (15 << 12)) > (3 << 12)) ; // wait if FIFO full

    // writecommand(c);
   	SPI0.PUSHR = c | (pcs_command << 16) | SPI_PUSHR_CTAS(0) | SPI_PUSHR_CONT;
//	while (((SPI0.SR) & (15 << 12)) > (3 << 12)) ; // wait if FIFO full

    // readdata
	SPI0.PUSHR = 0 | (pcs_data << 16) | SPI_PUSHR_CTAS(0);
//	while (((SPI0.SR) & (15 << 12)) > (3 << 12)) ; // wait if FIFO full
        
    // Now wait until completed. 
    wTimeout = 0xffff;
    while (((SPI0.SR) & (15 << 12)) && (--wTimeout)) ; // wait until empty

    // Make sure the last frame has been sent...
    SPI0.SR = SPI_SR_TCF;   // dlear it out;
    wTimeout = 0xffff;
    while (!((SPI0.SR) & SPI_SR_TCF) && (--wTimeout)) ; // wait until it says the last frame completed

    wTimeout = 0x10;    // should not go more than 4...
    // lets get all of the values on the FIFO
    while ((((SPI0.SR) >> 4) & 0xf) && (--wTimeout))  {
        r = SPI0.POPR;
    }
    SPI.endTransaction();
    return r;  // get the received byte... should check for it first...
}


// Read Pixel at x,y and get back 16-bit packed color
uint16_t ILI9341_t3::readPixel(int16_t x, int16_t y)
{
	uint8_t dummy,r,g,b;

	SPI.beginTransaction(SPISettings(SPICLOCK, MSBFIRST, SPI_MODE0));

	setAddr(x, y, x, y);
	writecommand_cont(ILI9341_RAMRD); // read from RAM
	waitTransmitComplete();

	// Push 4 bytes over SPI
	SPI0.PUSHR = 0 | (pcs_data << 16) | SPI_PUSHR_CTAS(0)| SPI_PUSHR_CONT;
    waitFifoEmpty();    // wait for both queues to be empty.

	SPI0.PUSHR = 0 | (pcs_data << 16) | SPI_PUSHR_CTAS(0)| SPI_PUSHR_CONT;
	SPI0.PUSHR = 0 | (pcs_data << 16) | SPI_PUSHR_CTAS(0)| SPI_PUSHR_CONT;
	SPI0.PUSHR = 0 | (pcs_data << 16) | SPI_PUSHR_CTAS(0)| SPI_PUSHR_EOQ;

	// Wait for End of Queue
	while ((SPI0.SR & SPI_SR_EOQF) == 0) ;
	SPI0.SR = SPI_SR_EOQF;  // make sure it is clear

	// Read Pixel Data
	dummy = SPI0.POPR;	// Read a DUMMY byte of GRAM
	r = SPI0.POPR;		// Read a RED byte of GRAM
	g = SPI0.POPR;		// Read a GREEN byte of GRAM
	b = SPI0.POPR;		// Read a BLUE byte of GRAM

	SPI.endTransaction();
	return color565(r,g,b);
}

// Now lets see if we can read in multiple pixels
void ILI9341_t3::readRect(int16_t x, int16_t y, int16_t w, int16_t h, uint16_t *pcolors) 
{
	uint8_t dummy,r,g,b;
    uint16_t c = w * h;
    uint8_t fFirst = 1;
	SPI.beginTransaction(SPISettings(SPICLOCK, MSBFIRST, SPI_MODE0));

	setAddr(x, y, x+w-1, y+h-1);
	writecommand_cont(ILI9341_RAMRD); // read from RAM
	waitTransmitComplete();
	SPI0.PUSHR = 0 | (pcs_data << 16) | SPI_PUSHR_CTAS(0)| SPI_PUSHR_CONT | SPI_PUSHR_EOQ;
    while ((SPI0.SR & SPI_SR_EOQF) == 0) ;
    SPI0.SR = SPI_SR_EOQF;  // make sure it is clear
    while ((SPI0.SR & 0xf0)) { 
        dummy = SPI0.POPR;	// Read a DUMMY byte but only once
    }
    c *= 3; // number of bytes we will transmit to the display
    while (c--) {
        if (c)
            SPI0.PUSHR = 0 | (pcs_data << 16) | SPI_PUSHR_CTAS(0)| SPI_PUSHR_CONT;
        else    
            SPI0.PUSHR = 0 | (pcs_data << 16) | SPI_PUSHR_CTAS(0)| SPI_PUSHR_EOQ;

        // If last byte wait until all have come in...
        if (c == 0) {
            while ((SPI0.SR & SPI_SR_EOQF) == 0) ;
            SPI0.SR = SPI_SR_EOQF;  // make sure it is clear
        }

    if ((SPI0.SR & 0xf0) >= 0x30) { // do we have at least 3 bytes in queue if so extract...
            r = SPI0.POPR;		// Read a RED byte of GRAM
            g = SPI0.POPR;		// Read a GREEN byte of GRAM
            b = SPI0.POPR;		// Read a BLUE byte of GRAM
           *pcolors++ = color565(r,g,b);
        }
        
        // like waitFiroNotFull but does not pop our return queue
		while ((SPI0.SR & (15 << 12)) > (3 << 12)) ;
    }

	SPI.endTransaction();
}

// Now lets see if we can writemultiple pixels
void ILI9341_t3::writeRect(int16_t x, int16_t y, int16_t w, int16_t h, uint16_t *pcolors) 
{
   	SPI.beginTransaction(SPISettings(SPICLOCK, MSBFIRST, SPI_MODE0));
	setAddr(x, y, x+w-1, y+h-1);
	writecommand_cont(ILI9341_RAMWR);
	for(y=h; y>0; y--) {
		for(x=w; x>1; x--) {
			writedata16_cont(*pcolors++);
		}
		writedata16_last(*pcolors++);
	}
	SPI.endTransaction();
}



static const uint8_t init_commands[] = {
	4, 0xEF, 0x03, 0x80, 0x02,
	4, 0xCF, 0x00, 0XC1, 0X30,
	5, 0xED, 0x64, 0x03, 0X12, 0X81,
	4, 0xE8, 0x85, 0x00, 0x78,
	6, 0xCB, 0x39, 0x2C, 0x00, 0x34, 0x02,
	2, 0xF7, 0x20,
	3, 0xEA, 0x00, 0x00,
	2, ILI9341_PWCTR1, 0x23, // Power control
	2, ILI9341_PWCTR2, 0x10, // Power control
	3, ILI9341_VMCTR1, 0x3e, 0x28, // VCM control
	2, ILI9341_VMCTR2, 0x86, // VCM control2
	2, ILI9341_MADCTL, 0x48, // Memory Access Control
	2, ILI9341_PIXFMT, 0x55,
	3, ILI9341_FRMCTR1, 0x00, 0x18,
	4, ILI9341_DFUNCTR, 0x08, 0x82, 0x27, // Display Function Control
	2, 0xF2, 0x00, // Gamma Function Disable
	2, ILI9341_GAMMASET, 0x01, // Gamma curve selected
	16, ILI9341_GMCTRP1, 0x0F, 0x31, 0x2B, 0x0C, 0x0E, 0x08,
		0x4E, 0xF1, 0x37, 0x07, 0x10, 0x03, 0x0E, 0x09, 0x00, // Set Gamma
	16, ILI9341_GMCTRN1, 0x00, 0x0E, 0x14, 0x03, 0x11, 0x07,
		0x31, 0xC1, 0x48, 0x08, 0x0F, 0x0C, 0x31, 0x36, 0x0F, // Set Gamma
	0
};

void ILI9341_t3::begin(void)
{
	SPI.begin();
	if (SPI.pinIsChipSelect(_cs, _dc)) {
		pcs_data = SPI.setCS(_cs);
		pcs_command = pcs_data | SPI.setCS(_dc);
	} else {
		pcs_data = 0;
		pcs_command = 0;
		return;
	}
	// toggle RST low to reset
	if (_rst < 255) {
		pinMode(_rst, OUTPUT);
		digitalWrite(_rst, HIGH);
		delay(5);
		digitalWrite(_rst, LOW);
		delay(20);
		digitalWrite(_rst, HIGH);
		delay(150);
	}
	/*
	uint8_t x = readcommand8(ILI9341_RDMODE);
	Serial.print("\nDisplay Power Mode: 0x"); Serial.println(x, HEX);
	x = readcommand8(ILI9341_RDMADCTL);
	Serial.print("\nMADCTL Mode: 0x"); Serial.println(x, HEX);
	x = readcommand8(ILI9341_RDPIXFMT);
	Serial.print("\nPixel Format: 0x"); Serial.println(x, HEX);
	x = readcommand8(ILI9341_RDIMGFMT);
	Serial.print("\nImage Format: 0x"); Serial.println(x, HEX);
	x = readcommand8(ILI9341_RDSELFDIAG);
	Serial.print("\nSelf Diagnostic: 0x"); Serial.println(x, HEX);
	*/
	SPI.beginTransaction(SPISettings(SPICLOCK, MSBFIRST, SPI_MODE0));
	const uint8_t *addr = init_commands;
	while (1) {
		uint8_t count = *addr++;
		if (count-- == 0) break;
		writecommand_cont(*addr++);
		while (count-- > 0) {
			writedata8_cont(*addr++);
		}
	}
	writecommand_last(ILI9341_SLPOUT);    // Exit Sleep
	SPI.endTransaction();

	delay(120); 		
	SPI.beginTransaction(SPISettings(SPICLOCK, MSBFIRST, SPI_MODE0));
	writecommand_last(ILI9341_DISPON);    // Display on
	SPI.endTransaction();
}




/*
This is the core graphics library for all our displays, providing a common
set of graphics primitives (points, lines, circles, etc.).  It needs to be
paired with a hardware-specific library for each display device we carry
(to handle the lower-level functions).

Adafruit invests time and resources providing this open source code, please
support Adafruit & open-source hardware by purchasing products from Adafruit!
 
Copyright (c) 2013 Adafruit Industries.  All rights reserved.

Redistribution and use in source and binary forms, with or without
modification, are permitted provided that the following conditions are met:

- Redistributions of source code must retain the above copyright notice,
  this list of conditions and the following disclaimer.
- Redistributions in binary form must reproduce the above copyright notice,
  this list of conditions and the following disclaimer in the documentation
  and/or other materials provided with the distribution.

THIS SOFTWARE IS PROVIDED BY THE COPYRIGHT HOLDERS AND CONTRIBUTORS "AS IS"
AND ANY EXPRESS OR IMPLIED WARRANTIES, INCLUDING, BUT NOT LIMITED TO, THE
IMPLIED WARRANTIES OF MERCHANTABILITY AND FITNESS FOR A PARTICULAR PURPOSE
ARE DISCLAIMED. IN NO EVENT SHALL THE COPYRIGHT HOLDER OR CONTRIBUTORS BE
LIABLE FOR ANY DIRECT, INDIRECT, INCIDENTAL, SPECIAL, EXEMPLARY, OR
CONSEQUENTIAL DAMAGES (INCLUDING, BUT NOT LIMITED TO, PROCUREMENT OF
SUBSTITUTE GOODS OR SERVICES; LOSS OF USE, DATA, OR PROFITS; OR BUSINESS
INTERRUPTION) HOWEVER CAUSED AND ON ANY THEORY OF LIABILITY, WHETHER IN
CONTRACT, STRICT LIABILITY, OR TORT (INCLUDING NEGLIGENCE OR OTHERWISE)
ARISING IN ANY WAY OUT OF THE USE OF THIS SOFTWARE, EVEN IF ADVISED OF THE
POSSIBILITY OF SUCH DAMAGE.
*/

#include "glcdfont.c"

// Draw a circle outline
void ILI9341_t3::drawCircle(int16_t x0, int16_t y0, int16_t r,
    uint16_t color) {
  int16_t f = 1 - r;
  int16_t ddF_x = 1;
  int16_t ddF_y = -2 * r;
  int16_t x = 0;
  int16_t y = r;

  drawPixel(x0  , y0+r, color);
  drawPixel(x0  , y0-r, color);
  drawPixel(x0+r, y0  , color);
  drawPixel(x0-r, y0  , color);

  while (x<y) {
    if (f >= 0) {
      y--;
      ddF_y += 2;
      f += ddF_y;
    }
    x++;
    ddF_x += 2;
    f += ddF_x;
  
    drawPixel(x0 + x, y0 + y, color);
    drawPixel(x0 - x, y0 + y, color);
    drawPixel(x0 + x, y0 - y, color);
    drawPixel(x0 - x, y0 - y, color);
    drawPixel(x0 + y, y0 + x, color);
    drawPixel(x0 - y, y0 + x, color);
    drawPixel(x0 + y, y0 - x, color);
    drawPixel(x0 - y, y0 - x, color);
  }
}

void ILI9341_t3::drawCircleHelper( int16_t x0, int16_t y0,
               int16_t r, uint8_t cornername, uint16_t color) {
  int16_t f     = 1 - r;
  int16_t ddF_x = 1;
  int16_t ddF_y = -2 * r;
  int16_t x     = 0;
  int16_t y     = r;

  while (x<y) {
    if (f >= 0) {
      y--;
      ddF_y += 2;
      f     += ddF_y;
    }
    x++;
    ddF_x += 2;
    f     += ddF_x;
    if (cornername & 0x4) {
      drawPixel(x0 + x, y0 + y, color);
      drawPixel(x0 + y, y0 + x, color);
    } 
    if (cornername & 0x2) {
      drawPixel(x0 + x, y0 - y, color);
      drawPixel(x0 + y, y0 - x, color);
    }
    if (cornername & 0x8) {
      drawPixel(x0 - y, y0 + x, color);
      drawPixel(x0 - x, y0 + y, color);
    }
    if (cornername & 0x1) {
      drawPixel(x0 - y, y0 - x, color);
      drawPixel(x0 - x, y0 - y, color);
    }
  }
}

void ILI9341_t3::fillCircle(int16_t x0, int16_t y0, int16_t r,
			      uint16_t color) {
  drawFastVLine(x0, y0-r, 2*r+1, color);
  fillCircleHelper(x0, y0, r, 3, 0, color);
}

// Used to do circles and roundrects
void ILI9341_t3::fillCircleHelper(int16_t x0, int16_t y0, int16_t r,
    uint8_t cornername, int16_t delta, uint16_t color) {

  int16_t f     = 1 - r;
  int16_t ddF_x = 1;
  int16_t ddF_y = -2 * r;
  int16_t x     = 0;
  int16_t y     = r;

  while (x<y) {
    if (f >= 0) {
      y--;
      ddF_y += 2;
      f     += ddF_y;
    }
    x++;
    ddF_x += 2;
    f     += ddF_x;

    if (cornername & 0x1) {
      drawFastVLine(x0+x, y0-y, 2*y+1+delta, color);
      drawFastVLine(x0+y, y0-x, 2*x+1+delta, color);
    }
    if (cornername & 0x2) {
      drawFastVLine(x0-x, y0-y, 2*y+1+delta, color);
      drawFastVLine(x0-y, y0-x, 2*x+1+delta, color);
    }
  }
}


// Bresenham's algorithm - thx wikpedia
void ILI9341_t3::drawLine(int16_t x0, int16_t y0,
	int16_t x1, int16_t y1, uint16_t color)
{
	if (y0 == y1) {
		if (x1 > x0) {
			drawFastHLine(x0, y0, x1 - x0 + 1, color);
		} else if (x1 < x0) {
			drawFastHLine(x1, y0, x0 - x1 + 1, color);
		} else {
			drawPixel(x0, y0, color);
		}
		return;
	} else if (x0 == x1) {
		if (y1 > y0) {
			drawFastVLine(x0, y0, y1 - y0 + 1, color);
		} else {
			drawFastVLine(x0, y1, y0 - y1 + 1, color);
		}
		return;
	}

	bool steep = abs(y1 - y0) > abs(x1 - x0);
	if (steep) {
		swap(x0, y0);
		swap(x1, y1);
	}
	if (x0 > x1) {
		swap(x0, x1);
		swap(y0, y1);
	}

	int16_t dx, dy;
	dx = x1 - x0;
	dy = abs(y1 - y0);

	int16_t err = dx / 2;
	int16_t ystep;

	if (y0 < y1) {
		ystep = 1;
	} else {
		ystep = -1;
	}

	SPI.beginTransaction(SPISettings(SPICLOCK, MSBFIRST, SPI_MODE0));
	int16_t xbegin = x0;
	if (steep) {
		for (; x0<=x1; x0++) {
			err -= dy;
			if (err < 0) {
				int16_t len = x0 - xbegin;
				if (len) {
					VLine(y0, xbegin, len + 1, color);
				} else {
					Pixel(y0, x0, color);
				}
				xbegin = x0 + 1;
				y0 += ystep;
				err += dx;
			}
		}
		if (x0 > xbegin + 1) {
			VLine(y0, xbegin, x0 - xbegin, color);
		}

	} else {
		for (; x0<=x1; x0++) {
			err -= dy;
			if (err < 0) {
				int16_t len = x0 - xbegin;
				if (len) {
					HLine(xbegin, y0, len + 1, color);
				} else {
					Pixel(x0, y0, color);
				}
				xbegin = x0 + 1;
				y0 += ystep;
				err += dx;
			}
		}
		if (x0 > xbegin + 1) {
			HLine(xbegin, y0, x0 - xbegin, color);
		}
	}
	writecommand_last(ILI9341_NOP);
	SPI.endTransaction();
}

// Draw a rectangle
void ILI9341_t3::drawRect(int16_t x, int16_t y, int16_t w, int16_t h, uint16_t color)
{
	SPI.beginTransaction(SPISettings(SPICLOCK, MSBFIRST, SPI_MODE0));
	HLine(x, y, w, color);
	HLine(x, y+h-1, w, color);
	VLine(x, y, h, color);
	VLine(x+w-1, y, h, color);
	writecommand_last(ILI9341_NOP);
	SPI.endTransaction();
}

// Draw a rounded rectangle
void ILI9341_t3::drawRoundRect(int16_t x, int16_t y, int16_t w,
  int16_t h, int16_t r, uint16_t color) {
  // smarter version
  drawFastHLine(x+r  , y    , w-2*r, color); // Top
  drawFastHLine(x+r  , y+h-1, w-2*r, color); // Bottom
  drawFastVLine(x    , y+r  , h-2*r, color); // Left
  drawFastVLine(x+w-1, y+r  , h-2*r, color); // Right
  // draw four corners
  drawCircleHelper(x+r    , y+r    , r, 1, color);
  drawCircleHelper(x+w-r-1, y+r    , r, 2, color);
  drawCircleHelper(x+w-r-1, y+h-r-1, r, 4, color);
  drawCircleHelper(x+r    , y+h-r-1, r, 8, color);
}

// Fill a rounded rectangle
void ILI9341_t3::fillRoundRect(int16_t x, int16_t y, int16_t w,
				 int16_t h, int16_t r, uint16_t color) {
  // smarter version
  fillRect(x+r, y, w-2*r, h, color);

  // draw four corners
  fillCircleHelper(x+w-r-1, y+r, r, 1, h-2*r-1, color);
  fillCircleHelper(x+r    , y+r, r, 2, h-2*r-1, color);
}

// Draw a triangle
void ILI9341_t3::drawTriangle(int16_t x0, int16_t y0,
				int16_t x1, int16_t y1,
				int16_t x2, int16_t y2, uint16_t color) {
  drawLine(x0, y0, x1, y1, color);
  drawLine(x1, y1, x2, y2, color);
  drawLine(x2, y2, x0, y0, color);
}

// Fill a triangle
void ILI9341_t3::fillTriangle ( int16_t x0, int16_t y0,
				  int16_t x1, int16_t y1,
				  int16_t x2, int16_t y2, uint16_t color) {

  int16_t a, b, y, last;

  // Sort coordinates by Y order (y2 >= y1 >= y0)
  if (y0 > y1) {
    swap(y0, y1); swap(x0, x1);
  }
  if (y1 > y2) {
    swap(y2, y1); swap(x2, x1);
  }
  if (y0 > y1) {
    swap(y0, y1); swap(x0, x1);
  }

  if(y0 == y2) { // Handle awkward all-on-same-line case as its own thing
    a = b = x0;
    if(x1 < a)      a = x1;
    else if(x1 > b) b = x1;
    if(x2 < a)      a = x2;
    else if(x2 > b) b = x2;
    drawFastHLine(a, y0, b-a+1, color);
    return;
  }

  int16_t
    dx01 = x1 - x0,
    dy01 = y1 - y0,
    dx02 = x2 - x0,
    dy02 = y2 - y0,
    dx12 = x2 - x1,
    dy12 = y2 - y1,
    sa   = 0,
    sb   = 0;

  // For upper part of triangle, find scanline crossings for segments
  // 0-1 and 0-2.  If y1=y2 (flat-bottomed triangle), the scanline y1
  // is included here (and second loop will be skipped, avoiding a /0
  // error there), otherwise scanline y1 is skipped here and handled
  // in the second loop...which also avoids a /0 error here if y0=y1
  // (flat-topped triangle).
  if(y1 == y2) last = y1;   // Include y1 scanline
  else         last = y1-1; // Skip it

  for(y=y0; y<=last; y++) {
    a   = x0 + sa / dy01;
    b   = x0 + sb / dy02;
    sa += dx01;
    sb += dx02;
    /* longhand:
    a = x0 + (x1 - x0) * (y - y0) / (y1 - y0);
    b = x0 + (x2 - x0) * (y - y0) / (y2 - y0);
    */
    if(a > b) swap(a,b);
    drawFastHLine(a, y, b-a+1, color);
  }

  // For lower part of triangle, find scanline crossings for segments
  // 0-2 and 1-2.  This loop is skipped if y1=y2.
  sa = dx12 * (y - y1);
  sb = dx02 * (y - y0);
  for(; y<=y2; y++) {
    a   = x1 + sa / dy12;
    b   = x0 + sb / dy02;
    sa += dx12;
    sb += dx02;
    /* longhand:
    a = x1 + (x2 - x1) * (y - y1) / (y2 - y1);
    b = x0 + (x2 - x0) * (y - y0) / (y2 - y0);
    */
    if(a > b) swap(a,b);
    drawFastHLine(a, y, b-a+1, color);
  }
}

void ILI9341_t3::drawBitmap(int16_t x, int16_t y,
			      const uint8_t *bitmap, int16_t w, int16_t h,
			      uint16_t color) {

  int16_t i, j, byteWidth = (w + 7) / 8;

  for(j=0; j<h; j++) {
    for(i=0; i<w; i++ ) {
      if(pgm_read_byte(bitmap + j * byteWidth + i / 8) & (128 >> (i & 7))) {
	drawPixel(x+i, y+j, color);
      }
    }
  }
}

size_t ILI9341_t3::write(uint8_t c) {
  if (c == '\n') {
    cursor_y += textsize*8;
    cursor_x  = 0;
  } else if (c == '\r') {
    // skip em
  } else {
    drawChar(cursor_x, cursor_y, c, textcolor, textbgcolor, textsize);
    cursor_x += textsize*6;
    if (wrap && (cursor_x > (_width - textsize*6))) {
      cursor_y += textsize*8;
      cursor_x = 0;
    }
  }
  return 1;
}

// Draw a character
void ILI9341_t3::drawChar(int16_t x, int16_t y, unsigned char c,
			    uint16_t fgcolor, uint16_t bgcolor, uint8_t size)
{
	if((x >= _width)            || // Clip right
	   (y >= _height)           || // Clip bottom
	   ((x + 6 * size - 1) < 0) || // Clip left  TODO: is this correct?
	   ((y + 8 * size - 1) < 0))   // Clip top   TODO: is this correct?
		return;

	if (fgcolor == bgcolor) {
		// This transparent approach is only about 20% faster
		if (size == 1) {
			uint8_t mask = 0x01;
			int16_t xoff, yoff;
			for (yoff=0; yoff < 8; yoff++) {
				uint8_t line = 0;
				for (xoff=0; xoff < 5; xoff++) {
					if (font[c * 5 + xoff] & mask) line |= 1;
					line <<= 1;
				}
				line >>= 1;
				xoff = 0;
				while (line) {
					if (line == 0x1F) {
						drawFastHLine(x + xoff, y + yoff, 5, fgcolor);
						break;
					} else if (line == 0x1E) {
						drawFastHLine(x + xoff, y + yoff, 4, fgcolor);
						break;
					} else if ((line & 0x1C) == 0x1C) {
						drawFastHLine(x + xoff, y + yoff, 3, fgcolor);
						line <<= 4;
						xoff += 4;
					} else if ((line & 0x18) == 0x18) {
						drawFastHLine(x + xoff, y + yoff, 2, fgcolor);
						line <<= 3;
						xoff += 3;
					} else if ((line & 0x10) == 0x10) {
						drawPixel(x + xoff, y + yoff, fgcolor);
						line <<= 2;
						xoff += 2;
					} else {
						line <<= 1;
						xoff += 1;
					}
				}
				mask = mask << 1;
			}
		} else {
			uint8_t mask = 0x01;
			int16_t xoff, yoff;
			for (yoff=0; yoff < 8; yoff++) {
				uint8_t line = 0;
				for (xoff=0; xoff < 5; xoff++) {
					if (font[c * 5 + xoff] & mask) line |= 1;
					line <<= 1;
				}
				line >>= 1;
				xoff = 0;
				while (line) {
					if (line == 0x1F) {
						fillRect(x + xoff * size, y + yoff * size,
							5 * size, size, fgcolor);
						break;
					} else if (line == 0x1E) {
						fillRect(x + xoff * size, y + yoff * size,
							4 * size, size, fgcolor);
						break;
					} else if ((line & 0x1C) == 0x1C) {
						fillRect(x + xoff * size, y + yoff * size,
							3 * size, size, fgcolor);
						line <<= 4;
						xoff += 4;
					} else if ((line & 0x18) == 0x18) {
						fillRect(x + xoff * size, y + yoff * size,
							2 * size, size, fgcolor);
						line <<= 3;
						xoff += 3;
					} else if ((line & 0x10) == 0x10) {
						fillRect(x + xoff * size, y + yoff * size,
							size, size, fgcolor);
						line <<= 2;
						xoff += 2;
					} else {
						line <<= 1;
						xoff += 1;
					}
				}
				mask = mask << 1;
			}
		}
	} else {
		// This solid background approach is about 5 time faster
		SPI.beginTransaction(SPISettings(SPICLOCK, MSBFIRST, SPI_MODE0));
		setAddr(x, y, x + 6 * size - 1, y + 8 * size - 1);
		writecommand_cont(ILI9341_RAMWR);
		uint8_t xr, yr;
		uint8_t mask = 0x01;
		uint16_t color;
		for (y=0; y < 8; y++) {
			for (yr=0; yr < size; yr++) {
				for (x=0; x < 5; x++) {
					if (font[c * 5 + x] & mask) {
						color = fgcolor;
					} else {
						color = bgcolor;
					}
					for (xr=0; xr < size; xr++) {
						writedata16_cont(color);
					}
				}
				for (xr=0; xr < size; xr++) {
                    if ((y == 7) && (yr == (size - 1 ))) {
					// this is the last pixel on the last line
                        writedata16_last(bgcolor);
                    } else {
                        writedata16_cont(bgcolor);
                    }
				}
			}
			mask = mask << 1;
		}
<<<<<<< HEAD
		writecommand_last(ILI9341_NOP);
=======
>>>>>>> 68d12f2b
		SPI.endTransaction();
	}
}

void ILI9341_t3::setCursor(int16_t x, int16_t y) {
  cursor_x = x;
  cursor_y = y;
}

void ILI9341_t3::setTextSize(uint8_t s) {
  textsize = (s > 0) ? s : 1;
}

void ILI9341_t3::setTextColor(uint16_t c) {
  // For 'transparent' background, we'll set the bg 
  // to the same as fg instead of using a flag
  textcolor = textbgcolor = c;
}

void ILI9341_t3::setTextColor(uint16_t c, uint16_t b) {
  textcolor   = c;
  textbgcolor = b; 
}

void ILI9341_t3::setTextWrap(boolean w) {
  wrap = w;
}

uint8_t ILI9341_t3::getRotation(void) {
  return rotation;
}

<|MERGE_RESOLUTION|>--- conflicted
+++ resolved
@@ -934,20 +934,12 @@
 					}
 				}
 				for (xr=0; xr < size; xr++) {
-                    if ((y == 7) && (yr == (size - 1 ))) {
-					// this is the last pixel on the last line
-                        writedata16_last(bgcolor);
-                    } else {
-                        writedata16_cont(bgcolor);
-                    }
+					writedata16_cont(bgcolor);
 				}
 			}
 			mask = mask << 1;
 		}
-<<<<<<< HEAD
 		writecommand_last(ILI9341_NOP);
-=======
->>>>>>> 68d12f2b
 		SPI.endTransaction();
 	}
 }
